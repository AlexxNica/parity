//! Ethcore-util library
//! 
//! TODO: check reexports

extern crate rustc_serialize;
extern crate mio;
extern crate rand;
extern crate rocksdb;
extern crate tiny_keccak;
extern crate num;
#[macro_use]
extern crate log;
#[macro_use]
extern crate lazy_static;

#[macro_use]
extern crate ifaces;
extern crate time;
extern crate crypto as rcrypto;
extern crate secp256k1;
extern crate arrayvec;

pub mod macros;
pub mod error;
pub mod hash;
pub mod uint;
pub mod bytes;
pub mod rlp;
pub mod vector;
pub mod db;
pub mod sha3;
pub mod hashdb;
pub mod memorydb;
pub mod overlaydb;
pub mod math;
pub mod chainfilter;
<<<<<<< HEAD
//pub mod trie;
=======
pub mod trie;
pub mod crypto;
>>>>>>> e0490772

//pub mod network;

// reexports
pub use std::str::FromStr;
pub use hash::*;
pub use sha3::*;
pub use bytes::*;
pub use hashdb::*;
pub use memorydb::*;
<|MERGE_RESOLUTION|>--- conflicted
+++ resolved
@@ -13,8 +13,6 @@
 #[macro_use]
 extern crate lazy_static;
 
-#[macro_use]
-extern crate ifaces;
 extern crate time;
 extern crate crypto as rcrypto;
 extern crate secp256k1;
@@ -34,12 +32,7 @@
 pub mod overlaydb;
 pub mod math;
 pub mod chainfilter;
-<<<<<<< HEAD
-//pub mod trie;
-=======
-pub mod trie;
 pub mod crypto;
->>>>>>> e0490772
 
 //pub mod network;
 
