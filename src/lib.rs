--- conflicted
+++ resolved
@@ -14,12 +14,8 @@
 pub mod vector;
 pub mod db;
 pub mod sha3;
-<<<<<<< HEAD
-=======
 pub mod hashdb;
 pub mod memorydb;
-pub mod bloom;
->>>>>>> d05435f4
 
 //pub mod network;
 
