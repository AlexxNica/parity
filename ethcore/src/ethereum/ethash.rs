// Copyright 2015, 2016 Ethcore (UK) Ltd.
// This file is part of Parity.

// Parity is free software: you can redistribute it and/or modify
// it under the terms of the GNU General Public License as published by
// the Free Software Foundation, either version 3 of the License, or
// (at your option) any later version.

// Parity is distributed in the hope that it will be useful,
// but WITHOUT ANY WARRANTY; without even the implied warranty of
// MERCHANTABILITY or FITNESS FOR A PARTICULAR PURPOSE.  See the
// GNU General Public License for more details.

// You should have received a copy of the GNU General Public License
// along with Parity.  If not, see <http://www.gnu.org/licenses/>.

use ethash::{quick_get_difficulty, slow_get_seedhash, EthashManager};
<<<<<<< HEAD
use common::*;
=======
use util::*;
>>>>>>> 76ac87af
use block::*;
use builtin::Builtin;
use env_info::EnvInfo;
use error::{BlockError, TransactionError, Error};
use header::Header;
use state::CleanupMode;
use spec::CommonParams;
use transaction::SignedTransaction;
use engines::Engine;
use evm::Schedule;
use ethjson;
use rlp::{self, UntrustedRlp, View};

/// Ethash params.
#[derive(Debug, PartialEq)]
pub struct EthashParams {
	/// Gas limit divisor.
	pub gas_limit_bound_divisor: U256,
	/// Minimum difficulty.
	pub minimum_difficulty: U256,
	/// Difficulty bound divisor.
	pub difficulty_bound_divisor: U256,
	/// Difficulty increment divisor.
	pub difficulty_increment_divisor: u64,
	/// Block duration.
	pub duration_limit: u64,
	/// Block reward.
	pub block_reward: U256,
	/// Namereg contract address.
	pub registrar: Address,
	/// Homestead transition block number.
	pub homestead_transition: u64,
	/// DAO hard-fork transition block (X).
	pub dao_hardfork_transition: u64,
	/// DAO hard-fork refund contract address (C).
	pub dao_hardfork_beneficiary: Address,
	/// DAO hard-fork DAO accounts list (L)
	pub dao_hardfork_accounts: Vec<Address>,
	/// Transition block for a change of difficulty params (currently just bound_divisor).
	pub difficulty_hardfork_transition: u64,
	/// Difficulty param after the difficulty transition.
	pub difficulty_hardfork_bound_divisor: U256,
	/// Block on which there is no additional difficulty from the exponential bomb.
	pub bomb_defuse_transition: u64,
	/// Number of first block where EIP-150 rules begin.
	pub eip150_transition: u64,
	/// Number of first block where EIP-155 rules begin.
	pub eip155_transition: u64,
	/// Number of first block where EIP-160 rules begin.
	pub eip160_transition: u64,
	/// Number of first block where EIP-161.abc begin.
	pub eip161abc_transition: u64,
	/// Number of first block where EIP-161.d begins.
	pub eip161d_transition: u64,
	/// Number of first block where ECIP-1010 begins.
	pub ecip1010_pause_transition: u64,
	/// Number of first block where ECIP-1010 ends.
	pub ecip1010_continue_transition: u64,
	/// Maximum amount of code that can be deploying into a contract.
	pub max_code_size: u64,
}

impl From<ethjson::spec::EthashParams> for EthashParams {
	fn from(p: ethjson::spec::EthashParams) -> Self {
		EthashParams {
			gas_limit_bound_divisor: p.gas_limit_bound_divisor.into(),
			minimum_difficulty: p.minimum_difficulty.into(),
			difficulty_bound_divisor: p.difficulty_bound_divisor.into(),
			difficulty_increment_divisor: p.difficulty_increment_divisor.map_or(10, Into::into),
			duration_limit: p.duration_limit.into(),
			block_reward: p.block_reward.into(),
			registrar: p.registrar.map_or_else(Address::new, Into::into),
			homestead_transition: p.homestead_transition.map_or(0, Into::into),
			dao_hardfork_transition: p.dao_hardfork_transition.map_or(u64::max_value(), Into::into),
			dao_hardfork_beneficiary: p.dao_hardfork_beneficiary.map_or_else(Address::new, Into::into),
			dao_hardfork_accounts: p.dao_hardfork_accounts.unwrap_or_else(Vec::new).into_iter().map(Into::into).collect(),
			difficulty_hardfork_transition: p.difficulty_hardfork_transition.map_or(u64::max_value(), Into::into),
			difficulty_hardfork_bound_divisor: p.difficulty_hardfork_bound_divisor.map_or(p.difficulty_bound_divisor.into(), Into::into),
			bomb_defuse_transition: p.bomb_defuse_transition.map_or(u64::max_value(), Into::into),
			eip150_transition: p.eip150_transition.map_or(0, Into::into),
			eip155_transition: p.eip155_transition.map_or(0, Into::into),
			eip160_transition: p.eip160_transition.map_or(0, Into::into),
			eip161abc_transition: p.eip161abc_transition.map_or(0, Into::into),
			eip161d_transition: p.eip161d_transition.map_or(u64::max_value(), Into::into),
			ecip1010_pause_transition: p.ecip1010_pause_transition.map_or(u64::max_value(), Into::into),
			ecip1010_continue_transition: p.ecip1010_continue_transition.map_or(u64::max_value(), Into::into),
			max_code_size: p.max_code_size.map_or(u64::max_value(), Into::into),
		}
	}
}

/// Engine using Ethash proof-of-work consensus algorithm, suitable for Ethereum
/// mainnet chains in the Olympic, Frontier and Homestead eras.
pub struct Ethash {
	params: CommonParams,
	ethash_params: EthashParams,
	builtins: BTreeMap<Address, Builtin>,
	pow: EthashManager,
}

impl Ethash {
	/// Create a new instance of Ethash engine
	pub fn new(params: CommonParams, ethash_params: EthashParams, builtins: BTreeMap<Address, Builtin>) -> Self {
		Ethash {
			params: params,
			ethash_params: ethash_params,
			builtins: builtins,
			pow: EthashManager::new(),
		}
	}
}

impl Engine for Ethash {
	fn name(&self) -> &str { "Ethash" }
	fn version(&self) -> SemanticVersion { SemanticVersion::new(1, 0, 0) }
	// Two fields - mix
	fn seal_fields(&self) -> usize { 2 }

	fn params(&self) -> &CommonParams { &self.params }
	fn additional_params(&self) -> HashMap<String, String> { hash_map!["registrar".to_owned() => self.ethash_params.registrar.hex()] }

	fn builtins(&self) -> &BTreeMap<Address, Builtin> {
		&self.builtins
	}

	/// Additional engine-specific information for the user/developer concerning `header`.
	fn extra_info(&self, header: &Header) -> BTreeMap<String, String> {
		map!["nonce".to_owned() => format!("0x{}", header.nonce().hex()), "mixHash".to_owned() => format!("0x{}", header.mix_hash().hex())]
	}

	fn schedule(&self, env_info: &EnvInfo) -> Schedule {
		trace!(target: "client", "Creating schedule. fCML={}, bGCML={}", self.ethash_params.homestead_transition, self.ethash_params.eip150_transition);

		if env_info.number < self.ethash_params.homestead_transition {
			Schedule::new_frontier()
		} else if env_info.number < self.ethash_params.eip150_transition {
			Schedule::new_homestead()
		} else {
			Schedule::new_post_eip150(
				self.ethash_params.max_code_size as usize,
				env_info.number >= self.ethash_params.eip160_transition,
				env_info.number >= self.ethash_params.eip161abc_transition,
				env_info.number >= self.ethash_params.eip161d_transition
			)
		}
	}

	fn signing_network_id(&self, env_info: &EnvInfo) -> Option<u8> {
		if env_info.number >= self.ethash_params.eip155_transition && self.params().network_id < 127 {
			Some(self.params().network_id as u8)
		} else {
			None
		}
	}

	fn populate_from_parent(&self, header: &mut Header, parent: &Header, gas_floor_target: U256, gas_ceil_target: U256) {
		let difficulty = self.calculate_difficulty(header, parent);
		let gas_limit = {
			let gas_limit = parent.gas_limit().clone();
			let bound_divisor = self.ethash_params.gas_limit_bound_divisor;
			if gas_limit < gas_floor_target {
				min(gas_floor_target, gas_limit + gas_limit / bound_divisor - 1.into())
			} else if gas_limit > gas_ceil_target {
				max(gas_ceil_target, gas_limit - gas_limit / bound_divisor + 1.into())
			} else {
				min(gas_ceil_target,
					max(gas_floor_target,
						gas_limit - gas_limit / bound_divisor + 1.into() +
							(header.gas_used().clone() * 6.into() / 5.into()) / bound_divisor))
			}
		};
		header.set_difficulty(difficulty);
		header.set_gas_limit(gas_limit);
		if header.number() >= self.ethash_params.dao_hardfork_transition &&
			header.number() <= self.ethash_params.dao_hardfork_transition + 9 {
			header.set_extra_data(b"dao-hard-fork"[..].to_owned());
		}
		header.note_dirty();
//		info!("ethash: populate_from_parent #{}: difficulty={} and gas_limit={}", header.number(), header.difficulty(), header.gas_limit());
	}

	fn on_new_block(&self, block: &mut ExecutedBlock) {
		if block.fields().header.number() == self.ethash_params.dao_hardfork_transition {
			// TODO: enable trigger function maybe?
//			if block.fields().header.gas_limit() <= 4_000_000.into() {
				let mut state = block.fields_mut().state;
				for child in &self.ethash_params.dao_hardfork_accounts {
					let b = state.balance(child);
					state.transfer_balance(child, &self.ethash_params.dao_hardfork_beneficiary, &b, CleanupMode::NoEmpty);
				}
//			}
		}
	}

	/// Apply the block reward on finalisation of the block.
	/// This assumes that all uncles are valid uncles (i.e. of at least one generation before the current).
	fn on_close_block(&self, block: &mut ExecutedBlock) {
		let reward = self.ethash_params.block_reward;
		let fields = block.fields_mut();

		// Bestow block reward
		fields.state.add_balance(fields.header.author(), &(reward + reward / U256::from(32) * U256::from(fields.uncles.len())), CleanupMode::NoEmpty);

		// Bestow uncle rewards
		let current_number = fields.header.number();
		for u in fields.uncles.iter() {
			fields.state.add_balance(u.author(), &(reward * U256::from(8 + u.number() - current_number) / U256::from(8)), CleanupMode::NoEmpty);
		}

		// Commit state so that we can actually figure out the state root.
		if let Err(e) = fields.state.commit() {
			warn!("Encountered error on state commit: {}", e);
		}
	}

	fn verify_block_basic(&self, header: &Header, _block: Option<&[u8]>) -> result::Result<(), Error> {
		// check the seal fields.
		if header.seal().len() != self.seal_fields() {
			return Err(From::from(BlockError::InvalidSealArity(
				Mismatch { expected: self.seal_fields(), found: header.seal().len() }
			)));
		}
		try!(UntrustedRlp::new(&header.seal()[0]).as_val::<H256>());
		try!(UntrustedRlp::new(&header.seal()[1]).as_val::<H64>());

		// TODO: consider removing these lines.
		let min_difficulty = self.ethash_params.minimum_difficulty;
		if header.difficulty() < &min_difficulty {
			return Err(From::from(BlockError::DifficultyOutOfBounds(OutOfBounds { min: Some(min_difficulty), max: None, found: header.difficulty().clone() })))
		}

		let difficulty = Ethash::boundary_to_difficulty(&H256(quick_get_difficulty(
			&header.bare_hash().0,
			header.nonce().low_u64(),
			&header.mix_hash().0
		)));
		if &difficulty < header.difficulty() {
			return Err(From::from(BlockError::InvalidProofOfWork(OutOfBounds { min: Some(header.difficulty().clone()), max: None, found: difficulty })));
		}

		if header.number() >= self.ethash_params.dao_hardfork_transition &&
			header.number() <= self.ethash_params.dao_hardfork_transition + 9 &&
			header.extra_data()[..] != b"dao-hard-fork"[..] {
			return Err(From::from(BlockError::ExtraDataOutOfBounds(OutOfBounds { min: None, max: None, found: 0 })));
		}

		if header.gas_limit() > &0x7fffffffffffffffu64.into() {
			return Err(From::from(BlockError::InvalidGasLimit(OutOfBounds { min: None, max: Some(0x7fffffffffffffffu64.into()), found: header.gas_limit().clone() })));
		}

		Ok(())
	}

	fn verify_block_unordered(&self, header: &Header, _block: Option<&[u8]>) -> result::Result<(), Error> {
		if header.seal().len() != self.seal_fields() {
			return Err(From::from(BlockError::InvalidSealArity(
				Mismatch { expected: self.seal_fields(), found: header.seal().len() }
			)));
		}
		let result = self.pow.compute_light(header.number() as u64, &header.bare_hash().0, header.nonce().low_u64());
		let mix = H256(result.mix_hash);
		let difficulty = Ethash::boundary_to_difficulty(&H256(result.value));
		trace!(target: "miner", "num: {}, seed: {}, h: {}, non: {}, mix: {}, res: {}" , header.number() as u64, H256(slow_get_seedhash(header.number() as u64)), header.bare_hash(), header.nonce().low_u64(), H256(result.mix_hash), H256(result.value));
		if mix != header.mix_hash() {
			return Err(From::from(BlockError::MismatchedH256SealElement(Mismatch { expected: mix, found: header.mix_hash() })));
		}
		if &difficulty < header.difficulty() {
			return Err(From::from(BlockError::InvalidProofOfWork(OutOfBounds { min: Some(header.difficulty().clone()), max: None, found: difficulty })));
		}
		Ok(())
	}

	fn verify_block_family(&self, header: &Header, parent: &Header, _block: Option<&[u8]>) -> result::Result<(), Error> {
		// we should not calculate difficulty for genesis blocks
		if header.number() == 0 {
			return Err(From::from(BlockError::RidiculousNumber(OutOfBounds { min: Some(1), max: None, found: header.number() })));
		}

		// Check difficulty is correct given the two timestamps.
		let expected_difficulty = self.calculate_difficulty(header, parent);
		if header.difficulty() != &expected_difficulty {
			return Err(From::from(BlockError::InvalidDifficulty(Mismatch { expected: expected_difficulty, found: header.difficulty().clone() })))
		}
		let gas_limit_divisor = self.ethash_params.gas_limit_bound_divisor;
		let min_gas = parent.gas_limit().clone() - parent.gas_limit().clone() / gas_limit_divisor;
		let max_gas = parent.gas_limit().clone() + parent.gas_limit().clone() / gas_limit_divisor;
		if header.gas_limit() <= &min_gas || header.gas_limit() >= &max_gas {
			return Err(From::from(BlockError::InvalidGasLimit(OutOfBounds { min: Some(min_gas), max: Some(max_gas), found: header.gas_limit().clone() })));
		}
		Ok(())
	}

	fn verify_transaction_basic(&self, t: &SignedTransaction, header: &Header) -> result::Result<(), Error> {
		if header.number() >= self.ethash_params.homestead_transition {
			try!(t.check_low_s());
		}

		if let Some(n) = t.network_id() {
			if header.number() < self.ethash_params.eip155_transition || n as usize != self.params().network_id {
				return Err(TransactionError::InvalidNetworkId.into())
			}
		}

		Ok(())
	}

	fn verify_transaction(&self, t: &SignedTransaction, _header: &Header) -> Result<(), Error> {
		t.sender().map(|_|()) // Perform EC recovery and cache sender
	}
}

#[cfg_attr(feature="dev", allow(wrong_self_convention))]
impl Ethash {
	fn calculate_difficulty(&self, header: &Header, parent: &Header) -> U256 {
		const EXP_DIFF_PERIOD: u64 = 100000;
		if header.number() == 0 {
			panic!("Can't calculate genesis block difficulty");
		}

		let min_difficulty = self.ethash_params.minimum_difficulty;
		let difficulty_hardfork = header.number() >= self.ethash_params.difficulty_hardfork_transition;
		let difficulty_bound_divisor = match difficulty_hardfork {
			true => self.ethash_params.difficulty_hardfork_bound_divisor,
			false => self.ethash_params.difficulty_bound_divisor,
		};
		let duration_limit = self.ethash_params.duration_limit;
		let frontier_limit = self.ethash_params.homestead_transition;

		let mut target = if header.number() < frontier_limit {
			if header.timestamp() >= parent.timestamp() + duration_limit {
				parent.difficulty().clone() - (parent.difficulty().clone() / difficulty_bound_divisor)
			} else {
				parent.difficulty().clone() + (parent.difficulty().clone() / difficulty_bound_divisor)
			}
		}
		else {
			trace!(target: "ethash", "Calculating difficulty parent.difficulty={}, header.timestamp={}, parent.timestamp={}", parent.difficulty(), header.timestamp(), parent.timestamp());
			//block_diff = parent_diff + parent_diff // 2048 * max(1 - (block_timestamp - parent_timestamp) // 10, -99)
			let diff_inc = (header.timestamp() - parent.timestamp()) / self.ethash_params.difficulty_increment_divisor;
			if diff_inc <= 1 {
				parent.difficulty().clone() + parent.difficulty().clone() / From::from(difficulty_bound_divisor) * From::from(1 - diff_inc)
			} else {
				parent.difficulty().clone() - parent.difficulty().clone() / From::from(difficulty_bound_divisor) * From::from(min(diff_inc - 1, 99))
			}
		};
		target = max(min_difficulty, target);
		if header.number() < self.ethash_params.bomb_defuse_transition {
			if header.number() < self.ethash_params.ecip1010_pause_transition {
				let period = ((parent.number() + 1) / EXP_DIFF_PERIOD) as usize;
				if period > 1 {
					target = max(min_difficulty, target + (U256::from(1) << (period - 2)));
				}
			}
			else if header.number() < self.ethash_params.ecip1010_continue_transition {
				let fixed_difficulty = ((self.ethash_params.ecip1010_pause_transition / EXP_DIFF_PERIOD) - 2) as usize;
				target = max(min_difficulty, target + (U256::from(1) << fixed_difficulty));
			}
			else {
				let period = ((parent.number() + 1) / EXP_DIFF_PERIOD) as usize;
				let delay = ((self.ethash_params.ecip1010_continue_transition - self.ethash_params.ecip1010_pause_transition) / EXP_DIFF_PERIOD) as usize;
				target = max(min_difficulty, target + (U256::from(1) << (period - delay - 2)));
			}
		}
		target
	}

	/// Convert an Ethash boundary to its original difficulty. Basically just `f(x) = 2^256 / x`.
	pub fn boundary_to_difficulty(boundary: &H256) -> U256 {
		let d = U256::from(*boundary);
		if d <= U256::one() {
			U256::max_value()
		} else {
			((U256::one() << 255) / d) << 1
		}
	}

	/// Convert an Ethash difficulty to the target boundary. Basically just `f(x) = 2^256 / x`.
	pub fn difficulty_to_boundary(difficulty: &U256) -> H256 {
		if *difficulty <= U256::one() {
			U256::max_value().into()
		} else {
			(((U256::one() << 255) / *difficulty) << 1).into()
		}
	}
}

impl Header {
	/// Get the none field of the header.
	pub fn nonce(&self) -> H64 {
		rlp::decode(&self.seal()[1])
	}

	/// Get the mix hash field of the header.
	pub fn mix_hash(&self) -> H256 {
		rlp::decode(&self.seal()[0])
	}

	/// Set the nonce and mix hash fields of the header.
	pub fn set_nonce_and_mix_hash(&mut self, nonce: &H64, mix_hash: &H256) {
		self.set_seal(vec![rlp::encode(mix_hash).to_vec(), rlp::encode(nonce).to_vec()]);
	}
}

#[cfg(test)]
mod tests {
	use util::*;
	use block::*;
	use tests::helpers::*;
	use env_info::EnvInfo;
	use error::{BlockError, Error};
	use header::Header;
	use super::super::{new_morden, new_homestead_test};
	use super::{Ethash, EthashParams};
	use rlp;

	#[test]
	fn on_close_block() {
		let spec = new_morden();
		let engine = &*spec.engine;
		let genesis_header = spec.genesis_header();
		let mut db_result = get_temp_state_db();
		let mut db = db_result.take();
		spec.ensure_db_good(&mut db).unwrap();
		let last_hashes = Arc::new(vec![genesis_header.hash()]);
		let b = OpenBlock::new(engine, Default::default(), false, db, &genesis_header, last_hashes, Address::zero(), (3141562.into(), 31415620.into()), vec![]).unwrap();
		let b = b.close();
		assert_eq!(b.state().balance(&Address::zero()), U256::from_str("4563918244f40000").unwrap());
	}

	#[test]
	fn on_close_block_with_uncle() {
		let spec = new_morden();
		let engine = &*spec.engine;
		let genesis_header = spec.genesis_header();
		let mut db_result = get_temp_state_db();
		let mut db = db_result.take();
		spec.ensure_db_good(&mut db).unwrap();
		let last_hashes = Arc::new(vec![genesis_header.hash()]);
		let mut b = OpenBlock::new(engine, Default::default(), false, db, &genesis_header, last_hashes, Address::zero(), (3141562.into(), 31415620.into()), vec![]).unwrap();
		let mut uncle = Header::new();
		let uncle_author: Address = "ef2d6d194084c2de36e0dabfce45d046b37d1106".into();
		uncle.set_author(uncle_author);
		b.push_uncle(uncle).unwrap();

		let b = b.close();
		assert_eq!(b.state().balance(&Address::zero()), "478eae0e571ba000".into());
		assert_eq!(b.state().balance(&uncle_author), "3cb71f51fc558000".into());
	}

	#[test]
	fn has_valid_metadata() {
		let engine = new_morden().engine;
		assert!(!engine.name().is_empty());
		assert!(engine.version().major >= 1);
	}

	#[test]
	fn can_return_schedule() {
		let engine = new_morden().engine;
		let schedule = engine.schedule(&EnvInfo {
			number: 10000000,
			author: 0.into(),
			timestamp: 0,
			difficulty: 0.into(),
			last_hashes: Arc::new(vec![]),
			gas_used: 0.into(),
			gas_limit: 0.into(),
		});

		assert!(schedule.stack_limit > 0);

		let schedule = engine.schedule(&EnvInfo {
			number: 100,
			author: 0.into(),
			timestamp: 0,
			difficulty: 0.into(),
			last_hashes: Arc::new(vec![]),
			gas_used: 0.into(),
			gas_limit: 0.into(),
		});

		assert!(!schedule.have_delegate_call);
	}

	#[test]
	fn can_do_seal_verification_fail() {
		let engine = new_morden().engine;
		//let engine = Ethash::new_test(new_morden());
		let header: Header = Header::default();

		let verify_result = engine.verify_block_basic(&header, None);

		match verify_result {
			Err(Error::Block(BlockError::InvalidSealArity(_))) => {},
			Err(_) => { panic!("should be block seal-arity mismatch error (got {:?})", verify_result); },
			_ => { panic!("Should be error, got Ok"); },
		}
	}

	#[test]
	fn can_do_difficulty_verification_fail() {
		let engine = new_morden().engine;
		let mut header: Header = Header::default();
		header.set_seal(vec![rlp::encode(&H256::zero()).to_vec(), rlp::encode(&H64::zero()).to_vec()]);

		let verify_result = engine.verify_block_basic(&header, None);

		match verify_result {
			Err(Error::Block(BlockError::DifficultyOutOfBounds(_))) => {},
			Err(_) => { panic!("should be block difficulty error (got {:?})", verify_result); },
			_ => { panic!("Should be error, got Ok"); },
		}
	}

	#[test]
	fn can_do_proof_of_work_verification_fail() {
		let engine = new_morden().engine;
		let mut header: Header = Header::default();
		header.set_seal(vec![rlp::encode(&H256::zero()).to_vec(), rlp::encode(&H64::zero()).to_vec()]);
		header.set_difficulty(U256::from_str("ffffffffffffffffffffffffffffffffffffffffffffaaaaaaaaaaaaaaaaaaaa").unwrap());

		let verify_result = engine.verify_block_basic(&header, None);

		match verify_result {
			Err(Error::Block(BlockError::InvalidProofOfWork(_))) => {},
			Err(_) => { panic!("should be invalid proof of work error (got {:?})", verify_result); },
			_ => { panic!("Should be error, got Ok"); },
		}
	}

	#[test]
	fn can_do_seal_unordered_verification_fail() {
		let engine = new_morden().engine;
		let header: Header = Header::default();

		let verify_result = engine.verify_block_unordered(&header, None);

		match verify_result {
			Err(Error::Block(BlockError::InvalidSealArity(_))) => {},
			Err(_) => { panic!("should be block seal-arity mismatch error (got {:?})", verify_result); },
			_ => { panic!("Should be error, got Ok"); },
		}
	}

	#[test]
	fn can_do_seal256_verification_fail() {
		let engine = new_morden().engine;
		let mut header: Header = Header::default();
		header.set_seal(vec![rlp::encode(&H256::zero()).to_vec(), rlp::encode(&H64::zero()).to_vec()]);
		let verify_result = engine.verify_block_unordered(&header, None);

		match verify_result {
			Err(Error::Block(BlockError::MismatchedH256SealElement(_))) => {},
			Err(_) => { panic!("should be invalid 256-bit seal fail (got {:?})", verify_result); },
			_ => { panic!("Should be error, got Ok"); },
		}
	}

	#[test]
	fn can_do_proof_of_work_unordered_verification_fail() {
		let engine = new_morden().engine;
		let mut header: Header = Header::default();
		header.set_seal(vec![rlp::encode(&H256::from("b251bd2e0283d0658f2cadfdc8ca619b5de94eca5742725e2e757dd13ed7503d")).to_vec(), rlp::encode(&H64::zero()).to_vec()]);
		header.set_difficulty(U256::from_str("ffffffffffffffffffffffffffffffffffffffffffffaaaaaaaaaaaaaaaaaaaa").unwrap());

		let verify_result = engine.verify_block_unordered(&header, None);

		match verify_result {
			Err(Error::Block(BlockError::InvalidProofOfWork(_))) => {},
			Err(_) => { panic!("should be invalid proof-of-work fail (got {:?})", verify_result); },
			_ => { panic!("Should be error, got Ok"); },
		}
	}

	#[test]
	fn can_verify_block_family_genesis_fail() {
		let engine = new_morden().engine;
		let header: Header = Header::default();
		let parent_header: Header = Header::default();

		let verify_result = engine.verify_block_family(&header, &parent_header, None);

		match verify_result {
			Err(Error::Block(BlockError::RidiculousNumber(_))) => {},
			Err(_) => { panic!("should be invalid block number fail (got {:?})", verify_result); },
			_ => { panic!("Should be error, got Ok"); },
		}
	}

	#[test]
	fn can_verify_block_family_difficulty_fail() {
		let engine = new_morden().engine;
		let mut header: Header = Header::default();
		header.set_number(2);
		let mut parent_header: Header = Header::default();
		parent_header.set_number(1);

		let verify_result = engine.verify_block_family(&header, &parent_header, None);

		match verify_result {
			Err(Error::Block(BlockError::InvalidDifficulty(_))) => {},
			Err(_) => { panic!("should be invalid difficulty fail (got {:?})", verify_result); },
			_ => { panic!("Should be error, got Ok"); },
		}
	}

	#[test]
	fn can_verify_block_family_gas_fail() {
		let engine = new_morden().engine;
		let mut header: Header = Header::default();
		header.set_number(2);
		header.set_difficulty(U256::from_str("0000000000000000000000000000000000000000000000000000000000020000").unwrap());
		let mut parent_header: Header = Header::default();
		parent_header.set_number(1);

		let verify_result = engine.verify_block_family(&header, &parent_header, None);

		match verify_result {
			Err(Error::Block(BlockError::InvalidGasLimit(_))) => {},
			Err(_) => { panic!("should be invalid difficulty fail (got {:?})", verify_result); },
			_ => { panic!("Should be error, got Ok"); },
		}
	}

	#[test]
	fn test_difficulty_to_boundary() {
		// result of f(0) is undefined, so do not assert the result
		let _ = Ethash::difficulty_to_boundary(&U256::from(0));
		assert_eq!(Ethash::difficulty_to_boundary(&U256::from(1)), H256::from(U256::max_value()));
		assert_eq!(Ethash::difficulty_to_boundary(&U256::from(2)), H256::from_str("8000000000000000000000000000000000000000000000000000000000000000").unwrap());
		assert_eq!(Ethash::difficulty_to_boundary(&U256::from(4)), H256::from_str("4000000000000000000000000000000000000000000000000000000000000000").unwrap());
		assert_eq!(Ethash::difficulty_to_boundary(&U256::from(32)), H256::from_str("0800000000000000000000000000000000000000000000000000000000000000").unwrap());
	}

	#[test]
	fn difficulty_frontier() {
		let spec = new_homestead_test();
		let ethparams = get_default_ethash_params();
		let ethash = Ethash::new(spec.params, ethparams, BTreeMap::new());

		let mut parent_header = Header::default();
		parent_header.set_number(1000000);
		parent_header.set_difficulty(U256::from_str("b69de81a22b").unwrap());
		parent_header.set_timestamp(1455404053);
		let mut header = Header::default();
		header.set_number(parent_header.number() + 1);
		header.set_timestamp(1455404058);

		let difficulty = ethash.calculate_difficulty(&header, &parent_header);
		assert_eq!(U256::from_str("b6b4bbd735f").unwrap(), difficulty);
	}

	#[test]
	fn difficulty_homestead() {
		let spec = new_homestead_test();
		let ethparams = get_default_ethash_params();
		let ethash = Ethash::new(spec.params, ethparams, BTreeMap::new());

		let mut parent_header = Header::default();
		parent_header.set_number(1500000);
		parent_header.set_difficulty(U256::from_str("1fd0fd70792b").unwrap());
		parent_header.set_timestamp(1463003133);
		let mut header = Header::default();
		header.set_number(parent_header.number() + 1);
		header.set_timestamp(1463003177);

		let difficulty = ethash.calculate_difficulty(&header, &parent_header);
		assert_eq!(U256::from_str("1fc50f118efe").unwrap(), difficulty);
	}

	#[test]
	fn difficulty_classic_bomb_delay() {
		let spec = new_homestead_test();
		let ethparams = EthashParams {
			ecip1010_pause_transition: 3000000,
			..get_default_ethash_params()
		};
		let ethash = Ethash::new(spec.params, ethparams, BTreeMap::new());

		let mut parent_header = Header::default();
		parent_header.set_number(3500000);
		parent_header.set_difficulty(U256::from_str("6F62EAF8D3C").unwrap());
		parent_header.set_timestamp(1452838500);
		let mut header = Header::default();
		header.set_number(parent_header.number() + 1);

		header.set_timestamp(parent_header.timestamp() + 20);
		assert_eq!(
			U256::from_str("6F55FE9B74B").unwrap(),
			ethash.calculate_difficulty(&header, &parent_header)
		);
		header.set_timestamp(parent_header.timestamp() + 5);
		assert_eq!(
			U256::from_str("6F71D75632D").unwrap(),
			ethash.calculate_difficulty(&header, &parent_header)
		);
		header.set_timestamp(parent_header.timestamp() + 80);
		assert_eq!(
			U256::from_str("6F02746B3A5").unwrap(),
			ethash.calculate_difficulty(&header, &parent_header)
		);
	}

	#[test]
	fn test_difficulty_bomb_continue() {
		let spec = new_homestead_test();
		let ethparams = EthashParams {
			ecip1010_pause_transition: 3000000,
			ecip1010_continue_transition: 5000000,
			..get_default_ethash_params()
		};
		let ethash = Ethash::new(spec.params, ethparams, BTreeMap::new());

		let mut parent_header = Header::default();
		parent_header.set_number(5000102);
		parent_header.set_difficulty(U256::from_str("14944397EE8B").unwrap());
		parent_header.set_timestamp(1513175023);
		let mut header = Header::default();
		header.set_number(parent_header.number() + 1);
		header.set_timestamp(parent_header.timestamp() + 6);
		assert_eq!(
			U256::from_str("1496E6206188").unwrap(),
			ethash.calculate_difficulty(&header, &parent_header)
		);
		parent_header.set_number(5100123);
		parent_header.set_difficulty(U256::from_str("14D24B39C7CF").unwrap());
		parent_header.set_timestamp(1514609324);
		header.set_number(parent_header.number() + 1);
		header.set_timestamp(parent_header.timestamp() + 41);
		assert_eq!(
			U256::from_str("14CA9C5D9227").unwrap(),
			ethash.calculate_difficulty(&header, &parent_header)
		);
		parent_header.set_number(6150001);
		parent_header.set_difficulty(U256::from_str("305367B57227").unwrap());
		parent_header.set_timestamp(1529664575);
		header.set_number(parent_header.number() + 1);
		header.set_timestamp(parent_header.timestamp() + 105);
		assert_eq!(
			U256::from_str("309D09E0C609").unwrap(),
			ethash.calculate_difficulty(&header, &parent_header)
		);
		parent_header.set_number(8000000);
		parent_header.set_difficulty(U256::from_str("1180B36D4CE5B6A").unwrap());
		parent_header.set_timestamp(1535431724);
		header.set_number(parent_header.number() + 1);
		header.set_timestamp(parent_header.timestamp() + 420);
		assert_eq!(
			U256::from_str("5126FFD5BCBB9E7").unwrap(),
			ethash.calculate_difficulty(&header, &parent_header)
		);
	}
}<|MERGE_RESOLUTION|>--- conflicted
+++ resolved
@@ -15,11 +15,7 @@
 // along with Parity.  If not, see <http://www.gnu.org/licenses/>.
 
 use ethash::{quick_get_difficulty, slow_get_seedhash, EthashManager};
-<<<<<<< HEAD
-use common::*;
-=======
 use util::*;
->>>>>>> 76ac87af
 use block::*;
 use builtin::Builtin;
 use env_info::EnvInfo;
