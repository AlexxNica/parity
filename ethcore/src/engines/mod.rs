// Copyright 2015, 2016 Ethcore (UK) Ltd.
// This file is part of Parity.

// Parity is free software: you can redistribute it and/or modify
// it under the terms of the GNU General Public License as published by
// the Free Software Foundation, either version 3 of the License, or
// (at your option) any later version.

// Parity is distributed in the hope that it will be useful,
// but WITHOUT ANY WARRANTY; without even the implied warranty of
// MERCHANTABILITY or FITNESS FOR A PARTICULAR PURPOSE.  See the
// GNU General Public License for more details.

// You should have received a copy of the GNU General Public License
// along with Parity.  If not, see <http://www.gnu.org/licenses/>.

//! Consensus engine specification and basic implementations.

mod null_engine;
mod instant_seal;
mod basic_authority;
mod tendermint;
mod signed_vote;
mod propose_collect;

pub use self::null_engine::NullEngine;
pub use self::instant_seal::InstantSeal;
pub use self::basic_authority::BasicAuthority;
pub use self::tendermint::Tendermint;
pub use self::signed_vote::SignedVote;
pub use self::propose_collect::ProposeCollect;

<<<<<<< HEAD
use common::*;
use rlp::UntrustedRlp;
=======
use util::*;
>>>>>>> b3d502ba
use account_provider::AccountProvider;
use block::ExecutedBlock;
use builtin::Builtin;
use env_info::EnvInfo;
use error::Error;
use spec::CommonParams;
use evm::Schedule;
<<<<<<< HEAD
use ethereum::ethash;
use blockchain::extras::BlockDetails;

/// Voting errors.
#[derive(Debug)]
pub enum EngineError {
	/// Voter is not in the voters set.
	UnauthorisedVoter,
	/// Message pertaining incorrect consensus step.
	WrongStep,
	/// Message pertaining unknown consensus step.
	UnknownStep,
	/// Message was not expected.
	UnexpectedMessage,
	/// Received a vote for a different proposal.
	WrongVote,
	/// Received message is from a different consensus round.
	WrongRound
}
=======
use header::Header;
use transaction::SignedTransaction;
>>>>>>> b3d502ba

/// A consensus mechanism for the chain. Generally either proof-of-work or proof-of-stake-based.
/// Provides hooks into each of the major parts of block import.
pub trait Engine : Sync + Send {
	/// The name of this engine.
	fn name(&self) -> &str;
	/// The version of this engine. Should be of the form
	fn version(&self) -> SemanticVersion { SemanticVersion::new(0, 0, 0) }

	/// The number of additional header fields required for this engine.
	fn seal_fields(&self) -> usize { 0 }

	/// Additional engine-specific information for the user/developer concerning `header`.
	fn extra_info(&self, _header: &Header) -> HashMap<String, String> { HashMap::new() }

	/// Additional information.
	fn additional_params(&self) -> HashMap<String, String> { HashMap::new() }

	/// Get the general parameters of the chain.
	fn params(&self) -> &CommonParams;

	/// Get the EVM schedule for the given `env_info`.
	fn schedule(&self, env_info: &EnvInfo) -> Schedule;

	/// Builtin-contracts we would like to see in the chain.
	/// (In principle these are just hints for the engine since that has the last word on them.)
	fn builtins(&self) -> &BTreeMap<Address, Builtin>;

	/// Some intrinsic operation parameters; by default they take their value from the `spec()`'s `engine_params`.
	fn maximum_extra_data_size(&self) -> usize { self.params().maximum_extra_data_size }
	/// Maximum number of uncles a block is allowed to declare.
	fn maximum_uncle_count(&self) -> usize { 2 }
	/// The number of generations back that uncles can be.
	fn maximum_uncle_age(&self) -> usize { 6 }
	/// The nonce with which accounts begin.
	fn account_start_nonce(&self) -> U256 { self.params().account_start_nonce }

	/// Block transformation functions, before the transactions.
	fn on_new_block(&self, _block: &mut ExecutedBlock) {}
	/// Block transformation functions, after the transactions.
	fn on_close_block(&self, _block: &mut ExecutedBlock) {}

	/// If Some(true) this author is able to generate seals, generate_seal has to be implemented.
	/// None indicates that this Engine never seals internally regardless of author (e.g. PoW).
	fn is_sealer(&self, _author: &Address) -> Option<bool> { None }
	/// Checks if default address is able to seal.
	fn is_default_sealer(&self) -> Option<bool> { self.is_sealer(&Default::default()) }
	/// Attempt to seal the block internally.
	///
	/// If `Some` is returned, then you get a valid seal.
	///
	/// This operation is synchronous and may (quite reasonably) not be available, in which None will
	/// be returned.
	fn generate_seal(&self, _block: &ExecutedBlock, _accounts: Option<&AccountProvider>) -> Option<Vec<Bytes>> { None }

	/// Phase 1 quick block verification. Only does checks that are cheap. `block` (the header's full block)
	/// may be provided for additional checks. Returns either a null `Ok` or a general error detailing the problem with import.
	fn verify_block_basic(&self, _header: &Header,  _block: Option<&[u8]>) -> Result<(), Error> { Ok(()) }

	/// Phase 2 verification. Perform costly checks such as transaction signatures. `block` (the header's full block)
	/// may be provided for additional checks. Returns either a null `Ok` or a general error detailing the problem with import.
	fn verify_block_unordered(&self, _header: &Header, _block: Option<&[u8]>) -> Result<(), Error> { Ok(()) }

	/// Phase 3 verification. Check block information against parent and uncles. `block` (the header's full block)
	/// may be provided for additional checks. Returns either a null `Ok` or a general error detailing the problem with import.
	fn verify_block_family(&self, _header: &Header, _parent: &Header, _block: Option<&[u8]>) -> Result<(), Error> { Ok(()) }

	/// Additional verification for transactions in blocks.
	// TODO: Add flags for which bits of the transaction to check.
	// TODO: consider including State in the params.
	fn verify_transaction_basic(&self, _t: &SignedTransaction, _header: &Header) -> Result<(), Error> { Ok(()) }
	/// Verify a particular transaction is valid.
	fn verify_transaction(&self, _t: &SignedTransaction, _header: &Header) -> Result<(), Error> { Ok(()) }

	/// Verify the seal of a block. This is an auxilliary method that actually just calls other `verify_` methods
	/// to get the job done. By default it must pass `verify_basic` and `verify_block_unordered`. If more or fewer
	/// methods are needed for an Engine, this may be overridden.
	fn verify_block_seal(&self, header: &Header) -> Result<(), Error> {
		self.verify_block_basic(header, None).and_then(|_| self.verify_block_unordered(header, None))
	}

	/// Don't forget to call Super::populate_from_parent when subclassing & overriding.
	// TODO: consider including State in the params.
	fn populate_from_parent(&self, header: &mut Header, parent: &Header, _gas_floor_target: U256, _gas_ceil_target: U256) {
		header.set_difficulty(parent.difficulty().clone());
		header.set_gas_limit(parent.gas_limit().clone());
	}

	/// Handle any potential consensus messages;
	/// updating consensus state and potentially issuing a new one.
	fn handle_message(&self, _sender: Address, _signature: H520, _message: UntrustedRlp) -> Result<Bytes, Error> { Err(EngineError::UnexpectedMessage.into()) }

	// TODO: builtin contract routing - to do this properly, it will require removing the built-in configuration-reading logic
	// from Spec into here and removing the Spec::builtins field.
	/// Determine whether a particular address is a builtin contract.
	fn is_builtin(&self, a: &Address) -> bool { self.builtins().contains_key(a) }
	/// Determine the code execution cost of the builtin contract with address `a`.
	/// Panics if `is_builtin(a)` is not true.
	fn cost_of_builtin(&self, a: &Address, input: &[u8]) -> U256 {
		self.builtins().get(a).expect("queried cost of nonexistent builtin").cost(input.len())
	}
	/// Execution the builtin contract `a` on `input` and return `output`.
	/// Panics if `is_builtin(a)` is not true.
	fn execute_builtin(&self, a: &Address, input: &[u8], output: &mut BytesRef) {
		self.builtins().get(a).expect("attempted to execute nonexistent builtin").execute(input, output);
	}

	/// Check if new block should be chosen as the one  in chain.
	fn is_new_best_block(&self, best_total_difficulty: U256, _best_header: HeaderView, parent_details: &BlockDetails, new_header: &HeaderView) -> bool {
		ethash::is_new_best_block(best_total_difficulty, parent_details, new_header)
	}

	// TODO: sealing stuff - though might want to leave this for later.
}<|MERGE_RESOLUTION|>--- conflicted
+++ resolved
@@ -30,12 +30,8 @@
 pub use self::signed_vote::SignedVote;
 pub use self::propose_collect::ProposeCollect;
 
-<<<<<<< HEAD
-use common::*;
 use rlp::UntrustedRlp;
-=======
 use util::*;
->>>>>>> b3d502ba
 use account_provider::AccountProvider;
 use block::ExecutedBlock;
 use builtin::Builtin;
@@ -43,9 +39,11 @@
 use error::Error;
 use spec::CommonParams;
 use evm::Schedule;
-<<<<<<< HEAD
+use header::Header;
+use transaction::SignedTransaction;
 use ethereum::ethash;
 use blockchain::extras::BlockDetails;
+use views::HeaderView;
 
 /// Voting errors.
 #[derive(Debug)]
@@ -63,10 +61,6 @@
 	/// Received message is from a different consensus round.
 	WrongRound
 }
-=======
-use header::Header;
-use transaction::SignedTransaction;
->>>>>>> b3d502ba
 
 /// A consensus mechanism for the chain. Generally either proof-of-work or proof-of-stake-based.
 /// Provides hooks into each of the major parts of block import.
