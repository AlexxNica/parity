// Copyright 2015, 2016 Ethcore (UK) Ltd.
// This file is part of Parity.

// Parity is free software: you can redistribute it and/or modify
// it under the terms of the GNU General Public License as published by
// the Free Software Foundation, either version 3 of the License, or
// (at your option) any later version.

// Parity is distributed in the hope that it will be useful,
// but WITHOUT ANY WARRANTY; without even the implied warranty of
// MERCHANTABILITY or FITNESS FOR A PARTICULAR PURPOSE.  See the
// GNU General Public License for more details.

// You should have received a copy of the GNU General Public License
// along with Parity.  If not, see <http://www.gnu.org/licenses/>.

//! Blockchain database client.

use std::marker::PhantomData;
use std::sync::atomic::AtomicBool;
use util::*;
use util::panics::*;
use blockchain::{BlockChain, BlockProvider};
use views::BlockView;
use error::*;
use header::{BlockNumber};
use state::State;
use spec::Spec;
use engine::Engine;
use views::HeaderView;
use block_queue::BlockQueue;
use service::{NetSyncMessage, SyncMessage};
use env_info::LastHashes;
use verification::*;
use block::*;
use transaction::LocalizedTransaction;
use extras::TransactionAddress;
use filter::Filter;
use log_entry::LocalizedLogEntry;
use util::keys::store::SecretStore;
pub use block_queue::{BlockQueueConfig, BlockQueueInfo};
pub use blockchain::{TreeRoute, BlockChainConfig, CacheSize as BlockChainCacheSize};

/// Uniquely identifies block.
#[derive(Debug, PartialEq, Clone)]
pub enum BlockId {
	/// Block's sha3.
	/// Querying by hash is always faster.
	Hash(H256),
	/// Block number within canon blockchain.
	Number(BlockNumber),
	/// Earliest block (genesis).
	Earliest,
	/// Latest mined block.
	Latest
}

/// Uniquely identifies transaction.
#[derive(Debug, PartialEq, Clone)]
pub enum TransactionId {
	/// Transaction's sha3.
	Hash(H256),
	/// Block id and transaction index within this block.
	/// Querying by block position is always faster.
	Location(BlockId, usize)
}

/// General block status
#[derive(Debug, Eq, PartialEq)]
pub enum BlockStatus {
	/// Part of the blockchain.
	InChain,
	/// Queued for import.
	Queued,
	/// Known as bad.
	Bad,
	/// Unknown.
	Unknown,
}

/// Client configuration. Includes configs for all sub-systems.
#[derive(Debug)]
pub struct ClientConfig {
	/// Block queue configuration.
	pub queue: BlockQueueConfig,
	/// Blockchain configuration.
	pub blockchain: BlockChainConfig,
	/// Prefer journal rather than archive.
	pub prefer_journal: bool,
	/// The name of the client instance.
	pub name: String,
}

impl Default for ClientConfig {
	fn default() -> ClientConfig {
		ClientConfig {
			queue: Default::default(),
			blockchain: Default::default(),
			prefer_journal: false,
			name: Default::default(),
		}
	}
}

/// Information about the blockchain gathered together.
#[derive(Debug)]
pub struct BlockChainInfo {
	/// Blockchain difficulty.
	pub total_difficulty: U256,
	/// Block queue difficulty.
	pub pending_total_difficulty: U256,
	/// Genesis block hash.
	pub genesis_hash: H256,
	/// Best blockchain block hash.
	pub best_block_hash: H256,
	/// Best blockchain block number.
	pub best_block_number: BlockNumber
}

impl fmt::Display for BlockChainInfo {
	fn fmt(&self, f: &mut fmt::Formatter) -> fmt::Result {
		write!(f, "#{}.{}", self.best_block_number, self.best_block_hash)
	}
}

/// Blockchain database client. Owns and manages a blockchain and a block queue.
pub trait BlockChainClient : Sync + Send {
	/// Get raw block header data by block id.
	fn block_header(&self, id: BlockId) -> Option<Bytes>;

	/// Get raw block body data by block id.
	/// Block body is an RLP list of two items: uncles and transactions.
	fn block_body(&self, id: BlockId) -> Option<Bytes>;

	/// Get raw block data by block header hash.
	fn block(&self, id: BlockId) -> Option<Bytes>;

	/// Get block status by block header hash.
	fn block_status(&self, id: BlockId) -> BlockStatus;

	/// Get block total difficulty.
	fn block_total_difficulty(&self, id: BlockId) -> Option<U256>;

	/// Get block hash.
	fn block_hash(&self, id: BlockId) -> Option<H256>;

	/// Get address code.
	fn code(&self, address: &Address) -> Option<Bytes>;

	/// Get transaction with given hash.
	fn transaction(&self, id: TransactionId) -> Option<LocalizedTransaction>;

	/// Get a tree route between `from` and `to`.
	/// See `BlockChain::tree_route`.
	fn tree_route(&self, from: &H256, to: &H256) -> Option<TreeRoute>;

	/// Get latest state node
	fn state_data(&self, hash: &H256) -> Option<Bytes>;

	/// Get raw block receipts data by block header hash.
	fn block_receipts(&self, hash: &H256) -> Option<Bytes>;

	/// Import a block into the blockchain.
	fn import_block(&self, bytes: Bytes) -> ImportResult;

	/// Get block queue information.
	fn queue_info(&self) -> BlockQueueInfo;

	/// Clear block queue and abort all import activity.
	fn clear_queue(&self);

	/// Get blockchain information.
	fn chain_info(&self) -> BlockChainInfo;

	/// Get the best block header.
	fn best_block_header(&self) -> Bytes {
		self.block_header(BlockId::Hash(self.chain_info().best_block_hash)).unwrap()
	}

	/// Returns numbers of blocks containing given bloom.
	fn blocks_with_bloom(&self, bloom: &H2048, from_block: BlockId, to_block: BlockId) -> Option<Vec<BlockNumber>>;

	/// Returns logs matching given filter.
	fn logs(&self, filter: Filter) -> Vec<LocalizedLogEntry>;
}

#[derive(Default, Clone, Debug, Eq, PartialEq)]
/// Report on the status of a client.
pub struct ClientReport {
	/// How many blocks have been imported so far.
	pub blocks_imported: usize,
	/// How many transactions have been applied so far.
	pub transactions_applied: usize,
	/// How much gas has been processed so far.
	pub gas_processed: U256,
	/// Memory used by state DB
	pub state_db_mem: usize,
}

impl ClientReport {
	/// Alter internal reporting to reflect the additional `block` has been processed.
	pub fn accrue_block(&mut self, block: &PreverifiedBlock) {
		self.blocks_imported += 1;
		self.transactions_applied += block.transactions.len();
		self.gas_processed = self.gas_processed + block.header.gas_used;
	}
}

/// Blockchain database client backed by a persistent database. Owns and manages a blockchain and a block queue.
/// Call `import_block()` to import a block asynchronously; `flush_queue()` flushes the queue.
pub struct Client<V = CanonVerifier> where V: Verifier {
	chain: Arc<RwLock<BlockChain>>,
	engine: Arc<Box<Engine>>,
	state_db: Mutex<JournalDB>,
	block_queue: RwLock<BlockQueue>,
	report: RwLock<ClientReport>,
	import_lock: Mutex<()>,
	panic_handler: Arc<PanicHandler>,

	// for sealing...
	sealing_enabled: AtomicBool,
	sealing_block: Mutex<Option<ClosedBlock>>,
	author: RwLock<Address>,
	extra_data: RwLock<Bytes>,
	verifier: PhantomData<V>,
	secret_store: Arc<RwLock<SecretStore>>,
}

const HISTORY: u64 = 1000;
<<<<<<< HEAD
const CLIENT_DB_VER_STR: &'static str = "5.0";
=======
const CLIENT_DB_VER_STR: &'static str = "5.1";
>>>>>>> 9780897f

impl Client<CanonVerifier> {
	/// Create a new client with given spec and DB path.
	pub fn new(config: ClientConfig, spec: Spec, path: &Path, message_channel: IoChannel<NetSyncMessage> ) -> Result<Arc<Client>, Error> {
		Client::<CanonVerifier>::new_with_verifier(config, spec, path, message_channel)
	}
}

impl<V> Client<V> where V: Verifier {
	///  Create a new client with given spec and DB path and custom verifier.
	pub fn new_with_verifier(config: ClientConfig, spec: Spec, path: &Path, message_channel: IoChannel<NetSyncMessage> ) -> Result<Arc<Client<V>>, Error> {
		let mut dir = path.to_path_buf();
		dir.push(H64::from(spec.genesis_header().hash()).hex());
		//TODO: sec/fat: pruned/full versioning
		dir.push(format!("v{}-sec-{}", CLIENT_DB_VER_STR, if config.prefer_journal { "pruned" } else { "archive" }));
		let path = dir.as_path();
		let gb = spec.genesis_block();
		let chain = Arc::new(RwLock::new(BlockChain::new(config.blockchain, &gb, path)));
		let mut state_path = path.to_path_buf();
		state_path.push("state");

		let engine = Arc::new(try!(spec.to_engine()));
		let mut state_db = JournalDB::from_prefs(state_path.to_str().unwrap(), config.prefer_journal);
		if state_db.is_empty() && engine.spec().ensure_db_good(&mut state_db) {
			state_db.commit(0, &engine.spec().genesis_header().hash(), None).expect("Error commiting genesis state to state DB");
		}

		let block_queue = BlockQueue::new(config.queue, engine.clone(), message_channel);
		let panic_handler = PanicHandler::new_in_arc();
		panic_handler.forward_from(&block_queue);

		let secret_store = Arc::new(RwLock::new(SecretStore::new()));
		secret_store.write().unwrap().try_import_existing();

		Ok(Arc::new(Client {
			chain: chain,
			engine: engine,
			state_db: Mutex::new(state_db),
			block_queue: RwLock::new(block_queue),
			report: RwLock::new(Default::default()),
			import_lock: Mutex::new(()),
			panic_handler: panic_handler,
			sealing_enabled: AtomicBool::new(false),
			sealing_block: Mutex::new(None),
			author: RwLock::new(Address::new()),
			extra_data: RwLock::new(Vec::new()),
			verifier: PhantomData,
			secret_store: secret_store,
		}))
	}

	/// Flush the block import queue.
	pub fn flush_queue(&self) {
		self.block_queue.write().unwrap().flush();
	}

	fn build_last_hashes(&self, parent_hash: H256) -> LastHashes {
		let mut last_hashes = LastHashes::new();
		last_hashes.resize(256, H256::new());
		last_hashes[0] = parent_hash;
		let chain = self.chain.read().unwrap();
		for i in 0..255 {
			match chain.block_details(&last_hashes[i]) {
				Some(details) => {
					last_hashes[i + 1] = details.parent.clone();
				},
				None => break,
			}
		}
		last_hashes
	}

	/// Secret store (key manager)
	pub fn secret_store(&self) -> &Arc<RwLock<SecretStore>> {
		&self.secret_store
	}

	fn check_and_close_block(&self, block: &PreverifiedBlock) -> Result<ClosedBlock, ()> {
		let engine = self.engine.deref().deref();
		let header = &block.header;

		// Check the block isn't so old we won't be able to enact it.
		let best_block_number = self.chain.read().unwrap().best_block_number();
		if best_block_number >= HISTORY && header.number() <= best_block_number - HISTORY {
			warn!(target: "client", "Block import failed for #{} ({})\nBlock is ancient (current best block: #{}).", header.number(), header.hash(), best_block_number);
			return Err(());
		}

		// Verify Block Family
		let verify_family_result = V::verify_block_family(&header, &block.bytes, engine, self.chain.read().unwrap().deref());
		if let Err(e) = verify_family_result {
			warn!(target: "client", "Stage 3 block verification failed for #{} ({})\nError: {:?}", header.number(), header.hash(), e);
			return Err(());
		};

		// Check if Parent is in chain
		let chain_has_parent = self.chain.read().unwrap().block_header(&header.parent_hash);
		if let None = chain_has_parent {
			warn!(target: "client", "Block import failed for #{} ({}): Parent not found ({}) ", header.number(), header.hash(), header.parent_hash);
			return Err(());
		};

		// Enact Verified Block
		let parent = chain_has_parent.unwrap();
		let last_hashes = self.build_last_hashes(header.parent_hash.clone());
		let db = self.state_db.lock().unwrap().clone();

		let enact_result = enact_verified(&block, engine, db, &parent, last_hashes);
		if let Err(e) = enact_result {
			warn!(target: "client", "Block import failed for #{} ({})\nError: {:?}", header.number(), header.hash(), e);
			return Err(());
		};

		// Final Verification
		let closed_block = enact_result.unwrap();
		if let Err(e) = V::verify_block_final(&header, closed_block.block().header()) {
			warn!(target: "client", "Stage 4 block verification failed for #{} ({})\nError: {:?}", header.number(), header.hash(), e);
			return Err(());
		}

		Ok(closed_block)
	}

	/// This is triggered by a message coming from a block queue when the block is ready for insertion
	pub fn import_verified_blocks(&self, io: &IoChannel<NetSyncMessage>) -> usize {
		let max_blocks_to_import = 128;

		let mut good_blocks = Vec::with_capacity(max_blocks_to_import);
		let mut bad_blocks = HashSet::new();

		let _import_lock = self.import_lock.lock();
		let blocks = self.block_queue.write().unwrap().drain(max_blocks_to_import);

		let original_best = self.chain_info().best_block_hash;

		for block in blocks {
			let header = &block.header;

			if bad_blocks.contains(&header.parent_hash) {
				bad_blocks.insert(header.hash());
				continue;
			}

			let closed_block = self.check_and_close_block(&block);
			if let Err(_) = closed_block {
				bad_blocks.insert(header.hash());
				break;
			}

			// Insert block
			let closed_block = closed_block.unwrap();
			self.chain.write().unwrap().insert_block(&block.bytes, closed_block.block().receipts().clone());
			good_blocks.push(header.hash());

			let ancient = if header.number() >= HISTORY {
				let n = header.number() - HISTORY;
				let chain = self.chain.read().unwrap();
				Some((n, chain.block_hash(n).unwrap()))
			} else {
				None
			};

			// Commit results
			closed_block.drain()
				.commit(header.number(), &header.hash(), ancient)
				.expect("State DB commit failed.");

			self.report.write().unwrap().accrue_block(&block);
			trace!(target: "client", "Imported #{} ({})", header.number(), header.hash());
		}

		let imported = good_blocks.len();
		let bad_blocks = bad_blocks.into_iter().collect::<Vec<H256>>();

		{
			let mut block_queue = self.block_queue.write().unwrap();
			block_queue.mark_as_bad(&bad_blocks);
			block_queue.mark_as_good(&good_blocks);
		}

		{
			let block_queue = self.block_queue.read().unwrap();
			if !good_blocks.is_empty() && block_queue.queue_info().is_empty() {
				io.send(NetworkIoMessage::User(SyncMessage::NewChainBlocks {
					good: good_blocks,
					bad: bad_blocks,
				})).unwrap();
			}
		}

		if self.chain_info().best_block_hash != original_best && self.sealing_enabled.load(atomic::Ordering::Relaxed) {
			self.prepare_sealing();
		}

		imported
	}

	/// Get a copy of the best block's state.
	pub fn state(&self) -> State {
		State::from_existing(self.state_db.lock().unwrap().clone(), HeaderView::new(&self.best_block_header()).state_root(), self.engine.account_start_nonce())
	}

	/// Get info on the cache.
	pub fn blockchain_cache_info(&self) -> BlockChainCacheSize {
		self.chain.read().unwrap().cache_size()
	}

	/// Get the report.
	pub fn report(&self) -> ClientReport {
		let mut report = self.report.read().unwrap().clone();
		report.state_db_mem = self.state_db.lock().unwrap().mem_used();
		report
	}

	/// Tick the client.
	pub fn tick(&self) {
		self.chain.read().unwrap().collect_garbage();
		self.block_queue.read().unwrap().collect_garbage();
	}

	/// Set up the cache behaviour.
	pub fn configure_cache(&self, pref_cache_size: usize, max_cache_size: usize) {
		self.chain.write().unwrap().configure_cache(pref_cache_size, max_cache_size);
	}

	fn block_hash(chain: &BlockChain, id: BlockId) -> Option<H256> {
		match id {
			BlockId::Hash(hash) => Some(hash),
			BlockId::Number(number) => chain.block_hash(number),
			BlockId::Earliest => chain.block_hash(0),
			BlockId::Latest => Some(chain.best_block_hash())
		}
	}

	fn block_number(&self, id: BlockId) -> Option<BlockNumber> {
		match id {
			BlockId::Number(number) => Some(number),
			BlockId::Hash(ref hash) => self.chain.read().unwrap().block_number(hash),
			BlockId::Earliest => Some(0),
			BlockId::Latest => Some(self.chain.read().unwrap().best_block_number())
		}
	}

	/// Get the author that we will seal blocks as.
	pub fn author(&self) -> Address {
		self.author.read().unwrap().clone()
	}

	/// Set the author that we will seal blocks as.
	pub fn set_author(&self, author: Address) {
		*self.author.write().unwrap() = author;
	}

	/// Get the extra_data that we will seal blocks wuth.
	pub fn extra_data(&self) -> Bytes {
		self.extra_data.read().unwrap().clone()
	}

	/// Set the extra_data that we will seal blocks with.
	pub fn set_extra_data(&self, extra_data: Bytes) {
		*self.extra_data.write().unwrap() = extra_data;
	}

	/// New chain head event. Restart mining operation.
	pub fn prepare_sealing(&self) {
		let h = self.chain.read().unwrap().best_block_hash();
		let mut b = OpenBlock::new(
			self.engine.deref().deref(),
			self.state_db.lock().unwrap().clone(),
			match self.chain.read().unwrap().block_header(&h) { Some(ref x) => x, None => {return;} },
			self.build_last_hashes(h.clone()),
			self.author(),
			self.extra_data()
		);

		self.chain.read().unwrap().find_uncle_headers(&h, self.engine.deref().deref().maximum_uncle_age()).unwrap().into_iter().take(self.engine.deref().deref().maximum_uncle_count()).foreach(|h| { b.push_uncle(h).unwrap(); });

		// TODO: push transactions.

		let b = b.close();
		trace!("Sealing: number={}, hash={}, diff={}", b.hash(), b.block().header().difficulty(), b.block().header().number());
		*self.sealing_block.lock().unwrap() = Some(b);
	}

	/// Grab the `ClosedBlock` that we want to be sealed. Comes as a mutex that you have to lock.
	pub fn sealing_block(&self) -> &Mutex<Option<ClosedBlock>> {
		if self.sealing_block.lock().unwrap().is_none() {
			self.sealing_enabled.store(true, atomic::Ordering::Relaxed);
			// TODO: Above should be on a timer that resets after two blocks have arrived without being asked for.
			self.prepare_sealing();
		}
		&self.sealing_block
	}

	/// Submit `seal` as a valid solution for the header of `pow_hash`.
	/// Will check the seal, but not actually insert the block into the chain.
	pub fn submit_seal(&self, pow_hash: H256, seal: Vec<Bytes>) -> Result<(), Error> {
		let mut maybe_b = self.sealing_block.lock().unwrap();
		match *maybe_b {
			Some(ref b) if b.hash() == pow_hash => {}
			_ => { return Err(Error::PowHashInvalid); }
		}

		let b = maybe_b.take();
		match b.unwrap().try_seal(self.engine.deref().deref(), seal) {
			Err(old) => {
				*maybe_b = Some(old);
				Err(Error::PowInvalid)
			}
			Ok(sealed) => {
				// TODO: commit DB from `sealed.drain` and make a VerifiedBlock to skip running the transactions twice.
				try!(self.import_block(sealed.rlp_bytes()));
				Ok(())
			}
		}
	}
}

// TODO: need MinerService MinerIoHandler

impl<V> BlockChainClient for Client<V> where V: Verifier {
	fn block_header(&self, id: BlockId) -> Option<Bytes> {
		let chain = self.chain.read().unwrap();
		Self::block_hash(&chain, id).and_then(|hash| chain.block(&hash).map(|bytes| BlockView::new(&bytes).rlp().at(0).as_raw().to_vec()))
	}

	fn block_body(&self, id: BlockId) -> Option<Bytes> {
		let chain = self.chain.read().unwrap();
		Self::block_hash(&chain, id).and_then(|hash| {
			chain.block(&hash).map(|bytes| {
				let rlp = Rlp::new(&bytes);
				let mut body = RlpStream::new_list(2);
				body.append_raw(rlp.at(1).as_raw(), 1);
				body.append_raw(rlp.at(2).as_raw(), 1);
				body.out()
			})
		})
	}

	fn block(&self, id: BlockId) -> Option<Bytes> {
		let chain = self.chain.read().unwrap();
		Self::block_hash(&chain, id).and_then(|hash| {
			chain.block(&hash)
		})
	}

	fn block_status(&self, id: BlockId) -> BlockStatus {
		let chain = self.chain.read().unwrap();
		match Self::block_hash(&chain, id) {
			Some(ref hash) if chain.is_known(hash) => BlockStatus::InChain,
			Some(hash) => self.block_queue.read().unwrap().block_status(&hash),
			None => BlockStatus::Unknown
		}
	}

	fn block_total_difficulty(&self, id: BlockId) -> Option<U256> {
		let chain = self.chain.read().unwrap();
		Self::block_hash(&chain, id).and_then(|hash| chain.block_details(&hash)).map(|d| d.total_difficulty)
	}

	fn block_hash(&self, id: BlockId) -> Option<H256> {
		let chain = self.chain.read().unwrap();
		Self::block_hash(&chain, id)
	}

	fn code(&self, address: &Address) -> Option<Bytes> {
		self.state().code(address)
	}

	fn transaction(&self, id: TransactionId) -> Option<LocalizedTransaction> {
		let chain = self.chain.read().unwrap();
		match id {
			TransactionId::Hash(ref hash) => chain.transaction_address(hash),
			TransactionId::Location(id, index) => Self::block_hash(&chain, id).map(|hash| TransactionAddress {
				block_hash: hash,
				index: index
			})
		}.and_then(|address| chain.transaction(&address))
	}

	fn tree_route(&self, from: &H256, to: &H256) -> Option<TreeRoute> {
		let chain = self.chain.read().unwrap();
		match chain.is_known(from) && chain.is_known(to) {
			true => Some(chain.tree_route(from.clone(), to.clone())),
			false => None
		}
	}

	fn state_data(&self, _hash: &H256) -> Option<Bytes> {
		None
	}

	fn block_receipts(&self, _hash: &H256) -> Option<Bytes> {
		None
	}

	fn import_block(&self, bytes: Bytes) -> ImportResult {
		{
			let header = BlockView::new(&bytes).header_view();
			if self.chain.read().unwrap().is_known(&header.sha3()) {
				return Err(x!(ImportError::AlreadyInChain));
			}
			if self.block_status(BlockId::Hash(header.parent_hash())) == BlockStatus::Unknown {
				return Err(x!(BlockError::UnknownParent(header.parent_hash())));
			}
		}
		self.block_queue.write().unwrap().import_block(bytes)
	}

	fn queue_info(&self) -> BlockQueueInfo {
		self.block_queue.read().unwrap().queue_info()
	}

	fn clear_queue(&self) {
		self.block_queue.write().unwrap().clear();
	}

	fn chain_info(&self) -> BlockChainInfo {
		let chain = self.chain.read().unwrap();
		BlockChainInfo {
			total_difficulty: chain.best_block_total_difficulty(),
			pending_total_difficulty: chain.best_block_total_difficulty(),
			genesis_hash: chain.genesis_hash(),
			best_block_hash: chain.best_block_hash(),
			best_block_number: From::from(chain.best_block_number())
		}
	}

	fn blocks_with_bloom(&self, bloom: &H2048, from_block: BlockId, to_block: BlockId) -> Option<Vec<BlockNumber>> {
		match (self.block_number(from_block), self.block_number(to_block)) {
			(Some(from), Some(to)) => Some(self.chain.read().unwrap().blocks_with_bloom(bloom, from, to)),
			_ => None
		}
	}

	fn logs(&self, filter: Filter) -> Vec<LocalizedLogEntry> {
		let mut blocks = filter.bloom_possibilities().iter()
			.filter_map(|bloom| self.blocks_with_bloom(bloom, filter.from_block.clone(), filter.to_block.clone()))
			.flat_map(|m| m)
			// remove duplicate elements
			.collect::<HashSet<u64>>()
			.into_iter()
			.collect::<Vec<u64>>();

		blocks.sort();

		blocks.into_iter()
			.filter_map(|number| self.chain.read().unwrap().block_hash(number).map(|hash| (number, hash)))
			.filter_map(|(number, hash)| self.chain.read().unwrap().block_receipts(&hash).map(|r| (number, hash, r.receipts)))
			.filter_map(|(number, hash, receipts)| self.chain.read().unwrap().block(&hash).map(|ref b| (number, hash, receipts, BlockView::new(b).transaction_hashes())))
			.flat_map(|(number, hash, receipts, hashes)| {
				let mut log_index = 0;
				receipts.into_iter()
					.enumerate()
					.flat_map(|(index, receipt)| {
						log_index += receipt.logs.len();
						receipt.logs.into_iter()
							.enumerate()
							.filter(|tuple| filter.matches(&tuple.1))
						 	.map(|(i, log)| LocalizedLogEntry {
							 	entry: log,
								block_hash: hash.clone(),
								block_number: number as usize,
								transaction_hash: hashes.get(index).cloned().unwrap_or_else(H256::new),
								transaction_index: index,
								log_index: log_index + i
							})
							.collect::<Vec<LocalizedLogEntry>>()
					})
					.collect::<Vec<LocalizedLogEntry>>()

			})
			.collect()
	}
}

impl MayPanic for Client {
	fn on_panic<F>(&self, closure: F) where F: OnPanicListener {
		self.panic_handler.on_panic(closure);
	}
}<|MERGE_RESOLUTION|>--- conflicted
+++ resolved
@@ -227,11 +227,7 @@
 }
 
 const HISTORY: u64 = 1000;
-<<<<<<< HEAD
-const CLIENT_DB_VER_STR: &'static str = "5.0";
-=======
-const CLIENT_DB_VER_STR: &'static str = "5.1";
->>>>>>> 9780897f
+const CLIENT_DB_VER_STR: &'static str = "5.2";
 
 impl Client<CanonVerifier> {
 	/// Create a new client with given spec and DB path.
