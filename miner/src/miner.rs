// Copyright 2015, 2016 Ethcore (UK) Ltd.
// This file is part of Parity.

// Parity is free software: you can redistribute it and/or modify
// it under the terms of the GNU General Public License as published by
// the Free Software Foundation, either version 3 of the License, or
// (at your option) any later version.

// Parity is distributed in the hope that it will be useful,
// but WITHOUT ANY WARRANTY; without even the implied warranty of
// MERCHANTABILITY or FITNESS FOR A PARTICULAR PURPOSE.  See the
// GNU General Public License for more details.

// You should have received a copy of the GNU General Public License
// along with Parity.  If not, see <http://www.gnu.org/licenses/>.

use rayon::prelude::*;
use std::sync::{Mutex, RwLock, Arc};
use std::sync::atomic;
use std::sync::atomic::AtomicBool;

use util::{H256, U256, Address, Bytes};
use ethcore::views::{BlockView};
use ethcore::client::{BlockChainClient, BlockId};
use ethcore::block::{ClosedBlock};
use ethcore::error::{Error};
use ethcore::transaction::SignedTransaction;

<<<<<<< HEAD
	/// Returns hashes of transactions currently in pending
	fn pending_transactions_hashes(&self) -> Vec<H256>;

	/// Removes all transactions from the queue and restart mining operation.
	fn clear_and_reset(&self, chain: &BlockChainClient);

	/// called when blocks are imported to chain, updates transactions queue.
	fn chain_new_blocks(&self, chain: &BlockChainClient, good: &[H256], bad: &[H256], _retracted: &[H256]);

	/// New chain head event. Restart mining operation.
	fn prepare_sealing(&self, chain: &BlockChainClient);

	/// Grab the `ClosedBlock` that we want to be sealed. Comes as a mutex that you have to lock.
	fn sealing_block(&self, chain: &BlockChainClient) -> &Mutex<Option<ClosedBlock>>;

	/// Submit `seal` as a valid solution for the header of `pow_hash`.
	/// Will check the seal, but not actually insert the block into the chain.
	fn submit_seal(&self, chain: &BlockChainClient, pow_hash: H256, seal: Vec<Bytes>) -> Result<(), Error>;
}

/// Mining status
pub struct MinerStatus {
	/// Number of transactions in queue with state `pending` (ready to be included in block)
	pub transaction_queue_pending: usize,
	/// Number of transactions in queue with state `future` (not yet ready to be included in block)
	pub transaction_queue_future: usize,
}
=======
use super::{MinerService, MinerStatus, TransactionQueue};
>>>>>>> 9f19d299

/// Keeps track of transactions using priority queue and holds currently mined block.
pub struct Miner {
	transaction_queue: Mutex<TransactionQueue>,

	// for sealing...
	sealing_enabled: AtomicBool,
	sealing_block: Mutex<Option<ClosedBlock>>,
	author: RwLock<Address>,
	extra_data: RwLock<Bytes>,
}

impl Default for Miner {
	fn default() -> Miner {
		Miner {
			transaction_queue: Mutex::new(TransactionQueue::new()),
			sealing_enabled: AtomicBool::new(false),
			sealing_block: Mutex::new(None),
			author: RwLock::new(Address::default()),
			extra_data: RwLock::new(Vec::new()),
		}
	}
}

impl Miner {
	/// Creates new instance of miner
	pub fn new() -> Arc<Miner> {
		Arc::new(Miner::default())
	}

	/// Get the author that we will seal blocks as.
	fn author(&self) -> Address {
		*self.author.read().unwrap()
	}

	/// Get the extra_data that we will seal blocks wuth.
	fn extra_data(&self) -> Bytes {
		self.extra_data.read().unwrap().clone()
	}

	/// Set the author that we will seal blocks as.
	pub fn set_author(&self, author: Address) {
		*self.author.write().unwrap() = author;
	}

	/// Set the extra_data that we will seal blocks with.
	pub fn set_extra_data(&self, extra_data: Bytes) {
		*self.extra_data.write().unwrap() = extra_data;
	}

	/// Set minimal gas price of transaction to be accepted for mining.
	pub fn set_minimal_gas_price(&self, min_gas_price: U256) {
		self.transaction_queue.lock().unwrap().set_minimal_gas_price(min_gas_price);
	}
}

impl MinerService for Miner {

	fn clear_and_reset(&self, chain: &BlockChainClient) {
		self.transaction_queue.lock().unwrap().clear();
		self.prepare_sealing(chain);
	}

	fn status(&self) -> MinerStatus {
		let status = self.transaction_queue.lock().unwrap().status();
		MinerStatus {
			transaction_queue_pending: status.pending,
			transaction_queue_future: status.future,
		}
	}

	fn import_transactions<T>(&self, transactions: Vec<SignedTransaction>, fetch_nonce: T) -> Result<(), Error>
		where T: Fn(&Address) -> U256 {
		let mut transaction_queue = self.transaction_queue.lock().unwrap();
		transaction_queue.add_all(transactions, fetch_nonce)
	}

	fn pending_transactions_hashes(&self) -> Vec<H256> {
		let transaction_queue = self.transaction_queue.lock().unwrap();
		transaction_queue.pending_hashes()
	}

	fn prepare_sealing(&self, chain: &BlockChainClient) {
		let no_of_transactions = 128;
		let transactions = self.transaction_queue.lock().unwrap().top_transactions(no_of_transactions);

		let b = chain.prepare_sealing(
			self.author(),
			self.extra_data(),
			transactions,
		);
		*self.sealing_block.lock().unwrap() = b;
	}

	fn sealing_block(&self, chain: &BlockChainClient) -> &Mutex<Option<ClosedBlock>> {
		if self.sealing_block.lock().unwrap().is_none() {
			self.sealing_enabled.store(true, atomic::Ordering::Relaxed);
			// TODO: Above should be on a timer that resets after two blocks have arrived without being asked for.
			self.prepare_sealing(chain);
		}
		&self.sealing_block
	}

	fn submit_seal(&self, chain: &BlockChainClient, pow_hash: H256, seal: Vec<Bytes>) -> Result<(), Error> {
		let mut maybe_b = self.sealing_block.lock().unwrap();
		match *maybe_b {
			Some(ref b) if b.hash() == pow_hash => {}
			_ => { return Err(Error::PowHashInvalid); }
		}

		let b = maybe_b.take();
		match chain.try_seal(b.unwrap(), seal) {
			Err(old) => {
				*maybe_b = Some(old);
				Err(Error::PowInvalid)
			}
			Ok(sealed) => {
				// TODO: commit DB from `sealed.drain` and make a VerifiedBlock to skip running the transactions twice.
				try!(chain.import_block(sealed.rlp_bytes()));
				Ok(())
			}
		}
	}

	fn chain_new_blocks(&self, chain: &BlockChainClient, good: &[H256], bad: &[H256], _retracted: &[H256]) {
		fn fetch_transactions(chain: &BlockChainClient, hash: &H256) -> Vec<SignedTransaction> {
			let block = chain
				.block(BlockId::Hash(*hash))
				// Client should send message after commit to db and inserting to chain.
				.expect("Expected in-chain blocks.");
			let block = BlockView::new(&block);
			block.transactions()
		}

		{
			let good = good.par_iter().map(|h| fetch_transactions(chain, h));
			let bad = bad.par_iter().map(|h| fetch_transactions(chain, h));

			good.for_each(|txs| {
				let mut transaction_queue = self.transaction_queue.lock().unwrap();
				let hashes = txs.iter().map(|tx| tx.hash()).collect::<Vec<H256>>();
				transaction_queue.remove_all(&hashes, |a| chain.nonce(a));
			});
			bad.for_each(|txs| {
				// populate sender
				for tx in &txs {
					let _sender = tx.sender();
				}
				let mut transaction_queue = self.transaction_queue.lock().unwrap();
				let _ = transaction_queue.add_all(txs, |a| chain.nonce(a));
			});
		}

		if self.sealing_enabled.load(atomic::Ordering::Relaxed) {
			self.prepare_sealing(chain);
		}
	}
}<|MERGE_RESOLUTION|>--- conflicted
+++ resolved
@@ -25,38 +25,7 @@
 use ethcore::block::{ClosedBlock};
 use ethcore::error::{Error};
 use ethcore::transaction::SignedTransaction;
-
-<<<<<<< HEAD
-	/// Returns hashes of transactions currently in pending
-	fn pending_transactions_hashes(&self) -> Vec<H256>;
-
-	/// Removes all transactions from the queue and restart mining operation.
-	fn clear_and_reset(&self, chain: &BlockChainClient);
-
-	/// called when blocks are imported to chain, updates transactions queue.
-	fn chain_new_blocks(&self, chain: &BlockChainClient, good: &[H256], bad: &[H256], _retracted: &[H256]);
-
-	/// New chain head event. Restart mining operation.
-	fn prepare_sealing(&self, chain: &BlockChainClient);
-
-	/// Grab the `ClosedBlock` that we want to be sealed. Comes as a mutex that you have to lock.
-	fn sealing_block(&self, chain: &BlockChainClient) -> &Mutex<Option<ClosedBlock>>;
-
-	/// Submit `seal` as a valid solution for the header of `pow_hash`.
-	/// Will check the seal, but not actually insert the block into the chain.
-	fn submit_seal(&self, chain: &BlockChainClient, pow_hash: H256, seal: Vec<Bytes>) -> Result<(), Error>;
-}
-
-/// Mining status
-pub struct MinerStatus {
-	/// Number of transactions in queue with state `pending` (ready to be included in block)
-	pub transaction_queue_pending: usize,
-	/// Number of transactions in queue with state `future` (not yet ready to be included in block)
-	pub transaction_queue_future: usize,
-}
-=======
 use super::{MinerService, MinerStatus, TransactionQueue};
->>>>>>> 9f19d299
 
 /// Keeps track of transactions using priority queue and holds currently mined block.
 pub struct Miner {
